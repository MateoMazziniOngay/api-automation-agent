--- conflicted
+++ resolved
@@ -48,15 +48,13 @@
         """
         try:
             self.logger.info("Starting API processing")
-<<<<<<< HEAD
+
             swagger_spec = self.getSwaggerData.getApiSpecification(api_file_path)
             if isinstance(swagger_spec, dict):
                 raw_definition = swagger_spec
             else:
                 raw_definition = self.file_loader.load(swagger_spec)
-=======
-            raw_definition = self.file_loader.load(api_file_path)
->>>>>>> aabd5ad3
+
             split_definitions = self.splitter.split(raw_definition)
             merged_definitions = self.merger.merge(split_definitions)
             for definition in merged_definitions:
