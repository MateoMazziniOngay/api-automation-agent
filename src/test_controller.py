--- conflicted
+++ resolved
@@ -4,13 +4,10 @@
 from collections import defaultdict
 import subprocess
 import json
-<<<<<<< HEAD
 
 from json_repair import repair_json
-=======
 from pathlib import Path
 from dataclasses import dataclass
->>>>>>> d918ba1e
 from src.configuration.config import Config
 from src.services.command_service import CommandService
 from src.utils.logger import Logger
@@ -186,13 +183,8 @@
 
             ignore_flags = " ".join(f"--ignore {path}" for path in skipped_files)
             command = (
-<<<<<<< HEAD
-                f"npx mocha --no-config --extension ts {test_file} {ignore_flags} "
+                f"npx mocha --require mocha-suppress-logs --no-config --extension ts {test_file} {ignore_flags} "
                 f"--reporter json --timeout 10000 --no-warnings"
-=======
-                f"npx mocha --require mocha-suppress-logs -r ts-node/register {test_file} {ignore_flags} "
-                "--reporter json --timeout 10000 --no-warnings"
->>>>>>> d918ba1e
             )
 
             node_env_options = {
@@ -287,18 +279,11 @@
     ) -> Optional[TestRunMetrics]:
         test_data = self._get_runnable_files(test_files)
         runnable_files = test_data.runnable
-<<<<<<< HEAD
         skipped_count = len(test_data.skipped)
 
         if not runnable_files:
             self.logger.warning("⚠️ No test files can be run due to compilation errors.")
             return TestRunMetrics(total_tests=0, passed_tests=0, review_tests=0, skipped_files=skipped_count)
-=======
-        skipped_files = test_data.skipped
-
-        if not runnable_files:
-            return
->>>>>>> d918ba1e
 
         if not self._prompt_to_run_tests(interactive=interactive):
             self.logger.info("\n🔵 Test run skipped.")
