import json
import signal
import sys
import yaml
from typing import List, Dict, Any, Optional

from .ai_tools.models.file_spec import FileSpec
from .configuration.config import Config, GenerationOptions
from .processors.swagger_processor import SwaggerProcessor
from .services.command_service import CommandService
from .services.file_service import FileService
from .services.llm_service import LLMService
from .utils.checkpoint import Checkpoint
from .utils.logger import Logger


class FrameworkGenerator:
    def __init__(
        self,
        config: Config,
        llm_service: LLMService,
        command_service: CommandService,
        file_service: FileService,
        swagger_processor: SwaggerProcessor,
    ):
        self.config = config
        self.llm_service = llm_service
        self.command_service = command_service
        self.file_service = file_service
        self.swagger_processor = swagger_processor
        self.models_count = 0
        self.test_files_count = 0
        self.logger = Logger.get_logger(__name__)
        self.checkpoint = Checkpoint(self, "framework_generator", self.config.destination_folder)

        signal.signal(signal.SIGINT, self._handle_interrupt)
        signal.signal(signal.SIGTERM, self._handle_interrupt)

    def _handle_interrupt(self, signum, frame):
        self.logger.warning("⚠️ Process interrupted! Saving progress...")
        try:
            self.save_state()
        finally:
            sys.exit(1)

    def _log_error(self, message: str, exc: Exception):
        """Helper method to log errors consistently"""
        self.logger.error(f"{message}: {exc}")

    def save_state(self):
        self.checkpoint.save(
            state={
                "destination_folder": self.config.destination_folder,
                "self": {
                    "models_count": self.models_count,
                    "test_files_count": self.test_files_count,
                },
            }
        )

    def restore_state(self, namespace: str):
        self.checkpoint.namespace = namespace
        self.checkpoint.restore(restore_object=True)

    @Checkpoint.checkpoint()
    def process_api_definition(self) -> List[Dict[str, Any]]:
        """Process the API definition file and return a list of API endpoints"""
        try:
            self.logger.info(f"\nProcessing API definition from {self.config.api_file_path}")
<<<<<<< HEAD

            return self.swagger_processor.process_api_definition(self.config.api_file_path)

=======
            return self.swagger_processor.process_api_definition(self.config.api_file_path)
>>>>>>> d2ca143d
        except Exception as e:
            self._log_error("Error processing API definition", e)
            raise

    @Checkpoint.checkpoint()
    def setup_framework(self):
        """Set up the framework environment"""
        try:
            self.logger.info(f"\nSetting up framework in {self.config.destination_folder}")
            self.file_service.copy_framework_template(self.config.destination_folder)
            self.command_service.install_dependencies()
        except Exception as e:
            self._log_error("Error setting up framework", e)
            raise

    @Checkpoint.checkpoint()
    def create_env_file(self, api_definition):
        """Generate the .env file from the provided API definition"""
        try:
            self.logger.info("\nGenerating .env file")
<<<<<<< HEAD
            # Create a copy without paths
            env_definition = api_definition.copy()
            env_definition.pop("paths", None)  # None as default in case paths key doesn't exist
=======
            # Remove paths from the API definition
            api_definition_str = api_definition["yaml"]

            try:
                env_definition_dict = json.loads(api_definition_str)
            except json.JSONDecodeError:
                env_definition_dict = yaml.safe_load(api_definition_str)

            if "paths" in env_definition_dict:
                env_definition_dict.pop("paths")

            if isinstance(api_definition_str, str) and api_definition_str.strip().startswith("{"):
                env_definition = json.dumps(env_definition_dict)
            else:
                env_definition = yaml.dump(env_definition_dict)

>>>>>>> d2ca143d
            self.llm_service.generate_dot_env(env_definition)
        except Exception as e:
            self._log_error("Error creating .env file", e)
            raise

    @Checkpoint.checkpoint()
    def generate(
        self,
        merged_api_definition_list: List[Dict[str, Any]],
        generate_tests: GenerationOptions,
    ):
        """Process the API definitions and generate models and tests"""
        try:
            self.logger.info("\nProcessing API definitions")
            all_generated_models = {"info": []}
            api_paths = []
            api_verbs = []

            for definition in merged_api_definition_list:
                if not self._should_process_endpoint(definition["path"]):
                    continue
                if definition["type"] == "path":
                    api_paths.append(definition)
                elif definition["type"] == "verb":
                    api_verbs.append(definition)

            for path in self.checkpoint.checkpoint_iter(api_paths, "generate_paths", all_generated_models):
                models = self._generate_models(path)
                all_generated_models["info"].append(
                    {
                        "path": path["path"],
                        "files": [model["path"] + " - " + model["summary"] for model in models],
                        "models": models,
                    }
                )
                self.logger.debug("Generated models for path: " + path["path"])

            if generate_tests in (
                GenerationOptions.MODELS_AND_FIRST_TEST,
                GenerationOptions.MODELS_AND_TESTS,
            ):
                for verb in self.checkpoint.checkpoint_iter(api_verbs, "generate_verbs"):
                    self._generate_tests(verb, all_generated_models["info"], generate_tests)
                    self.logger.debug(f"Generated tests for path: {verb['path']} - {verb['verb']}")

            self.logger.info(
                f"\nGeneration complete. "
                f"{self.models_count} models and {self.test_files_count} tests were generated."
            )
        except Exception as e:
            self._log_error("Error processing definitions", e)
            self.save_state()
            raise

    @Checkpoint.checkpoint()
    def run_final_checks(self, generate_tests: GenerationOptions):
        """Run final checks like TypeScript compilation and tests"""
        try:
            test_files = self.command_service.get_generated_test_files()

            if generate_tests in (
                GenerationOptions.MODELS_AND_FIRST_TEST,
                GenerationOptions.MODELS_AND_TESTS,
            ):
                if not test_files:
                    self.logger.warning("⚠️ No test files found! Skipping tests.")
                else:
                    self.command_service.run_specific_tests_excluding_errors(test_files)

            self.logger.info("Final checks completed")

        except Exception as e:
            self._log_error("Error during final checks", e)
            raise

    def _should_process_endpoint(self, path: str) -> bool:
        """Check if an endpoint should be processed based on configuration"""
        if self.config.endpoints is None:
            return True
        return any(path.startswith(endpoint) for endpoint in self.config.endpoints)

<<<<<<< HEAD
    @Checkpoint.checkpoint("generate_models")
=======
>>>>>>> d2ca143d
    def _generate_models(self, api_definition: Dict[str, Any]) -> Optional[List[Dict[str, Any]]]:
        """Process a path definition and generate models"""
        try:
            self.logger.info(f"\nGenerating models for path: {api_definition['path']}")
            models = self.llm_service.generate_models(api_definition["yaml"])
            if models:
                self.models_count += len(models)
                self._run_code_quality_checks(models, are_models=True)
            else:
                self.logger.warning(f"No models generated for {api_definition['path']}")
            return models
        except Exception as e:
            self._log_error(f"Error processing path definition for {api_definition['path']}", e)
            raise

    def _generate_tests(
        self,
        api_verb: Dict[str, Any],
        all_models: List[Dict[str, Any]],
        generate_tests: GenerationOptions,
    ):
        """Generate tests for a specific verb (HTTP method) in the API definition"""
        try:
            relevant_models = []
            other_models = []
            for model in all_models:
                if api_verb["path"] == model["path"] or str(api_verb["path"]).startswith(model["path"] + "/"):
                    relevant_models.append(model["models"])
                else:
                    other_models.append(
                        {
                            "path": model["path"],
                            "files": model["files"],
                        }
                    )

            self.logger.info(
                f"\nGenerating first test for path: {api_verb['path']} and verb: {api_verb['verb']}"
            )

            if other_models:
                additional_models: List[FileSpec] = self.llm_service.get_additional_models(
                    relevant_models,
                    other_models,
                )
                self.logger.info(f"\nAdding additional models: {[model.path for model in additional_models]}")
                relevant_models.extend(map(lambda x: x.to_json(), additional_models))

            tests = self.llm_service.generate_first_test(api_verb["yaml"], relevant_models)
            if tests:
                self.test_files_count += 1
                self.save_state()
                self._run_code_quality_checks(tests)
                if generate_tests == GenerationOptions.MODELS_AND_TESTS:
                    self._generate_additional_tests(
                        tests,
                        relevant_models,
                        api_verb,
                    )
            else:
                self.logger.warning(f"No tests generated for {api_verb['path']} - {api_verb['verb']}")
        except Exception as e:
            self._log_error(
                f"Error processing verb definition for {api_verb['path']} - {api_verb['verb']}",
                e,
            )

            raise

    def _generate_additional_tests(
        self,
        tests: List[Dict[str, Any]],
        models: List[Dict[str, Any]],
        api_definition: Dict[str, Any],
    ):
        """Generate additional tests based on the initial test and models"""
        try:
            self.logger.info(
                f"\nGenerating additional tests for path: {api_definition['path']} "
                f"and verb: {api_definition['verb']}"
            )
            additional_tests = self.llm_service.generate_additional_tests(
                tests, models, api_definition["yaml"]
            )
            if additional_tests:
                self.save_state()
                self._run_code_quality_checks(additional_tests)
        except Exception as e:
            self._log_error(
                f"Error generating additional tests for {api_definition['path']} - {api_definition['verb']}",
                e,
            )
            raise

    def _run_code_quality_checks(self, files: List[Dict[str, Any]], are_models: bool = False):
        """Run code quality checks including TypeScript compilation, linting, and formatting"""
        try:

            def typescript_fix_wrapper(problematic_files, messages):
                self.llm_service.fix_typescript(problematic_files, messages, are_models)

            self.command_service.run_command_with_fix(
                self.command_service.run_typescript_compiler_for_files,
                typescript_fix_wrapper,
                files,
            )
            self.command_service.format_files()
            self.command_service.run_linter()
        except Exception as e:
            self._log_error("Error during code quality checks", e)
            raise<|MERGE_RESOLUTION|>--- conflicted
+++ resolved
@@ -67,13 +67,7 @@
         """Process the API definition file and return a list of API endpoints"""
         try:
             self.logger.info(f"\nProcessing API definition from {self.config.api_file_path}")
-<<<<<<< HEAD
-
             return self.swagger_processor.process_api_definition(self.config.api_file_path)
-
-=======
-            return self.swagger_processor.process_api_definition(self.config.api_file_path)
->>>>>>> d2ca143d
         except Exception as e:
             self._log_error("Error processing API definition", e)
             raise
@@ -94,11 +88,7 @@
         """Generate the .env file from the provided API definition"""
         try:
             self.logger.info("\nGenerating .env file")
-<<<<<<< HEAD
-            # Create a copy without paths
-            env_definition = api_definition.copy()
-            env_definition.pop("paths", None)  # None as default in case paths key doesn't exist
-=======
+            
             # Remove paths from the API definition
             api_definition_str = api_definition["yaml"]
 
@@ -115,7 +105,6 @@
             else:
                 env_definition = yaml.dump(env_definition_dict)
 
->>>>>>> d2ca143d
             self.llm_service.generate_dot_env(env_definition)
         except Exception as e:
             self._log_error("Error creating .env file", e)
@@ -197,10 +186,6 @@
             return True
         return any(path.startswith(endpoint) for endpoint in self.config.endpoints)
 
-<<<<<<< HEAD
-    @Checkpoint.checkpoint("generate_models")
-=======
->>>>>>> d2ca143d
     def _generate_models(self, api_definition: Dict[str, Any]) -> Optional[List[Dict[str, Any]]]:
         """Process a path definition and generate models"""
         try:
